[metadata]
name = HOGBEN
<<<<<<< HEAD
version = 1.1.2.2023.01.09.01
=======
version = 1.1.2.2023.01.12.01
>>>>>>> 7c397e02
author = Joshaniel Cooper
author_email = Jos.Cooper@stfc.ac.uk
description = Holistic Optimization for Generating Better Experimental Neutrons - a package for optimzing neutron experiments using the Fisher information 
long_description = file: README.md
long_description_content_type = text/markdown
url = https://github.com/jfkcooper/HOGBEN
project_urls =
    Bug Tracker = https://github.com/jfkcooper/HOGBEN/issues
classifiers =
    Programming Language :: Python :: 3
    License :: OSI Approved :: BSD License
    Operating System :: OS Independent
    Topic :: Scientific/Engineering :: Artificial Intelligence

[options]
packages = find:
python_requires = >=3.10
install_requires =
    bumps
    corner
    dynesty
    importlib_resources
    matplotlib
    numpy
    periodictable
    Pillow
    scipy
    refl1d
    refnx
include_package_data = True<|MERGE_RESOLUTION|>--- conflicted
+++ resolved
@@ -1,10 +1,6 @@
 [metadata]
 name = HOGBEN
-<<<<<<< HEAD
-version = 1.1.2.2023.01.09.01
-=======
 version = 1.1.2.2023.01.12.01
->>>>>>> 7c397e02
 author = Joshaniel Cooper
 author_email = Jos.Cooper@stfc.ac.uk
 description = Holistic Optimization for Generating Better Experimental Neutrons - a package for optimzing neutron experiments using the Fisher information 
